<<<<<<< HEAD
## Deep4cast: Forecasting for Decision Making under Uncertainty

<img src="https://raw.githubusercontent.com/MSRDL/Deep4Cast/master/docs/images/thumb.jpg" height=200>

***This package is under active development. Things may change :-).***

``Deep4Cast`` is a scalable machine learning package implemented in ``Python`` and ``Torch``. It has a front-end API similar to ``scikit-learn``. It is designed for medium to large time series data sets and allows for modeling of forecast uncertainties.

The network architecture is based on ``WaveNet``. Regularization and approximate sampling from posterior predictive distributions of forecasts are achieved via ``Concrete Dropout``.

Documentation is available at [read the docs](https://deep4cast.readthedocs.io/en/latest/).

## Installation

### Main Requirements
- [python](http://python.org) - version 3.6
- [pytorch](http://pytorch.org) - version 1.0

### Source
Before installing we recommend setting up a clean [virtual environment](https://docs.python.org/3.6/tutorial/venv.html).

From the package directory install the requirements and then the package.
```
$ pip install -r requirements.txt
$ python setup.py install
```

## Examples
- [Tutorial Notebooks](https://github.com/MSRDL/Deep4Cast/blob/master/docs/examples)

## Authors: 
- [Toby Bischoff](http://github.com/bischtob)
- Austin Gross
- [Kenneth Tran](http://www.kentran.net)

## References:
- [Concrete Dropout](https://arxiv.org/pdf/1705.07832.pdf) is used for approximate posterior Bayesian inference.
- [Wavenet](https://arxiv.org/pdf/1609.03499.pdf) is used as encoder network.
=======
## Deep4cast: Forecasting for Decision Making under Uncertainty

<img src="https://raw.githubusercontent.com/MSRDL/Deep4Cast/master/docs/images/thumb.jpg" height=200>

***This package is under active development. Things may change :-).***

```Deep4Cast``` is a scalable machine learning package implemented in Python. It has a front-end API designed to be similar to scikit-learn but is based on Pytorch. It was designed for medium to large size time series data sets and allows for modeling of forecast uncertainties. The network architecture is based on DeepMind's WaveNet. Regularization and approximate sampling from posterior predictive distributions of forecasts are achieved via Concrete Dropout.

Package documentation under construction. Please see example notebooks for instructions.

## Installation
### Source
From the package directory install the requirements and then the package (best in a clean virtual environment)
```
$ pip install -r requirements.txt
$ python setup.py install
```

### Main Requirements
- [python](http://python.org) - version 3.6
- [pytorch](http://pytorch.org) - version 1.0

## Examples
- [Tutorial Notebooks](https://github.com/MSRDL/Deep4Cast/blob/master/docs/examples/github_forecasting.ipynb)

## Authors: 
- [Toby Bischoff](http://github.com/bischtob)
- Austin Gross
- Shirley Ren 
- [Kenneth Tran](http://www.kentran.net)

## References:
- [Concrete Dropout](https://arxiv.org/pdf/1705.07832.pdf) is used for approximate posterior Bayesian inference.
- [Wavenet](https://arxiv.org/pdf/1609.03499.pdf) is used as encoder network.
>>>>>>> 54d205ad
<|MERGE_RESOLUTION|>--- conflicted
+++ resolved
@@ -1,5 +1,4 @@
-<<<<<<< HEAD
-## Deep4cast: Forecasting for Decision Making under Uncertainty
+# Deep4cast: Forecasting for Decision Making under Uncertainty
 
 <img src="https://raw.githubusercontent.com/MSRDL/Deep4Cast/master/docs/images/thumb.jpg" height=200>
 
@@ -36,40 +35,4 @@
 
 ## References:
 - [Concrete Dropout](https://arxiv.org/pdf/1705.07832.pdf) is used for approximate posterior Bayesian inference.
-- [Wavenet](https://arxiv.org/pdf/1609.03499.pdf) is used as encoder network.
-=======
-## Deep4cast: Forecasting for Decision Making under Uncertainty
-
-<img src="https://raw.githubusercontent.com/MSRDL/Deep4Cast/master/docs/images/thumb.jpg" height=200>
-
-***This package is under active development. Things may change :-).***
-
-```Deep4Cast``` is a scalable machine learning package implemented in Python. It has a front-end API designed to be similar to scikit-learn but is based on Pytorch. It was designed for medium to large size time series data sets and allows for modeling of forecast uncertainties. The network architecture is based on DeepMind's WaveNet. Regularization and approximate sampling from posterior predictive distributions of forecasts are achieved via Concrete Dropout.
-
-Package documentation under construction. Please see example notebooks for instructions.
-
-## Installation
-### Source
-From the package directory install the requirements and then the package (best in a clean virtual environment)
-```
-$ pip install -r requirements.txt
-$ python setup.py install
-```
-
-### Main Requirements
-- [python](http://python.org) - version 3.6
-- [pytorch](http://pytorch.org) - version 1.0
-
-## Examples
-- [Tutorial Notebooks](https://github.com/MSRDL/Deep4Cast/blob/master/docs/examples/github_forecasting.ipynb)
-
-## Authors: 
-- [Toby Bischoff](http://github.com/bischtob)
-- Austin Gross
-- Shirley Ren 
-- [Kenneth Tran](http://www.kentran.net)
-
-## References:
-- [Concrete Dropout](https://arxiv.org/pdf/1705.07832.pdf) is used for approximate posterior Bayesian inference.
-- [Wavenet](https://arxiv.org/pdf/1609.03499.pdf) is used as encoder network.
->>>>>>> 54d205ad
+- [Wavenet](https://arxiv.org/pdf/1609.03499.pdf) is used as encoder network.