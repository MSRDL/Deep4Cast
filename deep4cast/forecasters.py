# -*- coding: utf-8 -*-
"""Time series forecasting module.
This module provides access to forecasters that can be fit multivariate time
series given as numpy arrays.
"""
from inspect import getargspec

import numpy as np
import keras.optimizers
from keras.callbacks import EarlyStopping

from . import custom_losses
from .models import SharedLayerModel
from .topologies import get_topology


class Forecaster():
    """General forecaster class for forecasting time series.
    :param model_class: Neural network model class.
    :type model_class: keras model
    :param optimizer: Neural network optimizer.
    :type optimizer: string
    :param topology: Neural network topology.
    :type topology: list
    :param batch_size: Training batch size.
    :type batch_size: int
    :param epochs: Number of training epochs.
    :type epochs: int
    :param dropout_rate: Probability of dropping a node during Dropout.
    :type dropout_rate: float
    """

    def __init__(self,
                 topology,
                 lag: int,
                 horizon: int,
                 loss='mse',
                 optimizer='sgd',
                 batch_size=16,
                 max_epochs=1000,
                 dropout_rate=None,
                 **kwargs):
        """Initialize properties."""

        # Attributes related to neural network model
        self.model_class = SharedLayerModel
        self.topology = self._build_topology(topology)
        self.dropout_rate = dropout_rate
        self._model = None

        # Attributes related to model training
        self.optimizer = optimizer
        self.set_optimizer_args(kwargs)

        self.lag = lag
        self.horizon = horizon
        self.batch_size = batch_size
        self.max_epochs = max_epochs
        self.loss = loss
        self.history = None
        self._loss = None
        self.targets = None

        # Attributes related to input data (these are set during fitting)
        self._features_means = None
        self._features_scales = None
        self._targets_means = None
        self._targets_scales = None

        # Boolean checks
        self._is_fitted = False
        self._is_normalized = False

    def fit(self,
            data,
            targets=None,
            normalize=False,
            val_frac=0.1,
            patience=5,
            verbose=0):
        """Fit model to data.
        :param data: Time series array of shape (n_steps, n_variables).
        :type data: numpy.array
        :param targets: Dict that contains the indices of targets and
        covariates.
        :type targets: dict
        :param val_frac: Fraction of data points to set aside for validation.
        :type val_frac: float
        :param patience: number of epochs to wait before early stopping,
        :type patience: float
        :param verbose: Verbosity mode. 0 = silent, 1 = progress bar,
            2 = one line per epoch.
        :type verbose: int
        """
        # Store a dictionary of lists that contain the indicies of
        # target variables, dynamic, and static covariates.
        self.targets = targets

<<<<<<< HEAD
        # When data format has been succesfully checked normalize it.
        if normalize:
            data_normalized = self._normalize(data)
        else:
            data_normalized = data
        data_normalized = self._convert_to_float32(data_normalized)
=======
        # Check if data doesn't contains NaNs and such
        self._check_data_format(data)

        # Make sure the floats have the correct format
        data_train = self._convert_to_float32(data)
>>>>>>> a5e69b50

        # The model expects input-output data pairs, so we create them from
        # the time series arrary by windowing. Xs are 3D tensors
        # of shape number of batch_size, timesteps, input_dim and
        # ys are 2D tensors of lag * dimensionality.
        X, y = self._sequentialize(data_train)

        # Remove NaN's from windowing
        X = X[~np.isnan(y)[:, 0, 0]]
        y = y[~np.isnan(y)[:, 0, 0]]

        # Standardize the data before feeding it into the model
        X, y = self._normalize(X, y)

        # Split into training and validation for early stopping
        n_val = int(len(X) * val_frac)
        X_train = X[:-n_val]
        y_train = y[:-n_val]
        X_val = X[-n_val:]
        y_val = y[-n_val:]

        # Prepare model output shape based on loss function
        # This is to handle loss functions that requires multiple parameters
        # such as the heteroscedsatic Gaussian
        self._loss = getattr(custom_losses, self.loss)(n_dim=y.shape[2])
        loss_dim_factor = self._loss.dim_factor
        output_shape = (y.shape[1], y.shape[2] * loss_dim_factor)

        # Set up the model based on internal model class
        self._model = self.model_class(
            input_shape=X.shape[1:],
            output_shape=output_shape,
            topology=self.topology,
            dropout_rate=self.dropout_rate
        )

        # Keras needs to compile the computational graph before fitting
        self._model.compile(
            loss=self._loss,
            optimizer=self._optimizer
        )

        # Set up early stopping callback
        es = EarlyStopping(monitor='val_loss', min_delta=0, patience=patience)

        # Print the model topology and parameters before fitting
        self.history = self._model.fit(
            X_train,
            y_train,
            shuffle=True,
            batch_size=int(self.batch_size),
            epochs=int(self.max_epochs),
            validation_data=(X_val, y_val),
            callbacks=[es],
            verbose=verbose
        )

        # Change state to fitted so that other methods work correctly
        self._is_fitted = True

        # Store the model summary
        self.summary = self._model.summary

    def predict(self, data, n_samples=100, quantiles=(5, 95)):
        """Generate predictions for input time series numpy array.
        :param data: Time series array of shape (n_steps, n_variables).
        :type data: numpy.array
        :param n_samples: Number of prediction samples (>= 1).
        :type n_samples: int
        :param quantiles: Tuple of quantiles for credicble interval.
        :type quantiles: tuple
        """
        # Check if model is fitted and data doesn't contains NaNs and such
        self._check_is_fitted()
        self._check_data_format(data)

        # Now only use the last windows from the input sequences
        data_pred = []
        for time_series in data:
            data_pred.append(time_series[-self.lag:, :])
        data_pred = np.array(data_pred)

<<<<<<< HEAD
        self._check_is_fitted()
        self._check_data_format(data)

        # Bring input into correct format for model train and prediction
        if _is_normalized:
            data_normalized = self._normalize(data_pred, locked=True)
        else:
            data_normalized = data
        data_normalized = self._convert_to_float32(data_normalized)
        X = self._sequentialize(data_normalized)[0]  # Only get inputs
=======
        # Make sure the floats have the correct format
        data_pred = self._convert_to_float32(data_pred)

        # The model expects input-output data pairs, so we create them from
        # the time series arrary by windowing. Xs are 3D tensors
        # of shape number of batch_size, timesteps, input_dim and
        # ys are 2D tensors of lag * dimensionality.
        X, y = self._sequentialize(data_pred)

        # Standardize the data before feeding it into the model
        X, y = self._normalize(X, y, locked=True)
>>>>>>> a5e69b50

        # If uncertainty is False, only do one sample prediction
        if not self.dropout_rate:
            n_samples = 1

        # Repeat the prediction n_samples times to generate samples from
        # approximate posterior predictive distribution.
        X = np.repeat(X, [n_samples for _ in range(len(X))], axis=0)

        # Make predictions for parameters of pdfs then sample from pdfs
        raw_predictions = self._model.predict(X, self.batch_size)
        raw_predictions = self._loss.sample(raw_predictions)

<<<<<<< HEAD
        # Take care of normalization
        if _is_normalized:
            predictions = self._unnormalize(raw_predictions)
        else:
            predictions = raw_predictions
=======
        # Take care of means and standard deviations
        predictions = self._unnormalize_targets(raw_predictions)
>>>>>>> a5e69b50

        # Calculate staticts on predictions
        predictions = np.array(np.vsplit(predictions, n_samples))
        mean = np.mean(predictions, axis=0)
        median = None
        std = None
        lower_quantile = None
        upper_quantile = None

        if n_samples > 1:
            median = np.median(predictions, axis=0)
            std = np.std(predictions, axis=0)
            lower_quantile = np.percentile(predictions, quantiles[0], axis=0)
            upper_quantile = np.percentile(predictions, quantiles[1], axis=0)

        return {'mean': mean,
                'median': median,
                'std': std,
                'lower_quantile': lower_quantile,
                'upper_quantile': upper_quantile,
                'samples': predictions}

    @staticmethod
    def _build_topology(topology):
        """Return topology depending on user input (str or list)."""
        if isinstance(topology, str):
            return get_topology(topology)
        if isinstance(topology, list):
            return topology

    @staticmethod
    def _convert_to_float32(array):
        """Converts all time series in an array to float32."""
        out_array = np.copy(array)
        for i, sub_array in enumerate(array):
            out_array[i] = sub_array.astype('float32')
        return out_array

    def _sequentialize(self, data):
        """Sequentialize time series array.
        Create two numpy arrays, one for the windowed input time series X
        and one for the corresponding output values that need to be
        predicted.
        """
        # Redefine variable to keep further visual noise low
        horizon = self.horizon
        lag = self.lag

        # Sequentialize the dataset, i.e., split it into shorter windowed
        # sequences.
        X, y = [], []
        for time_series in data:
            # Making sure the time_series dataset is in correct format
            time_series = np.atleast_2d(time_series)

            # Need the number of time steps per window and the number of
            # covariates
            n_time_steps, n_vars = time_series.shape

            # No build the data structure
            for j in range(n_time_steps - lag + 1):
                lag_ts = time_series[j:j + lag]
                forecast_ts = time_series[j + lag:j + lag + horizon]
                if len(forecast_ts) < horizon:
                    forecast_ts = np.ones(shape=(horizon, n_vars)) * np.nan
                X.append(lag_ts)
                if self.targets:
                    y.append(forecast_ts[:, self.targets])
                else:
                    y.append(forecast_ts)

        if not X or not y:
            raise ValueError(
                'Time series is too short for lag and/or horizon. lag {} + horizon {} > n_time_steps {}.'.format(
                    lag, horizon,
                    n_time_steps
                )
            )

        # Make sure we output numpy arrays.
        X = np.array(X)
        y = np.array(y)
        return X, y

    def _normalize(self, X, y, locked=False):
        """normalize numpy array.
        :param data: Input time series.
        :type data: numpy array
        :param data: Boolean that locks down the scales of the data.
        :type data: boolean
        """

        if not locked:
            self._features_means = np.mean(X, axis=0)
            self._features_scales = np.std(X, axis=0)
            self._target_means = np.mean(y, axis=0)
            self._target_scales = np.std(y, axis=0)
            self._is_normalized = True

<<<<<<< HEAD
        # Normalize data
        data_normalized = np.copy(data)
        for i, time_series in enumerate(data):
            data_normalized[i] = (
                time_series - self._data_means) / self._data_scales
=======
        # Standardize the data
        X_norm = np.copy(X)
        y_norm = np.copy(y)
        X_norm = (X_norm - self._features_means) / self._features_scales
        y_norm = (y_norm - self._target_means) / self._target_scales
>>>>>>> a5e69b50

        return X_norm, y_norm

    def _unnormalize_targets(self, y):
        """Un-normalize numpy array."""
        # Unnormalize, taking presence of covariates into account.
        return y * self._target_scales + self._target_means

    def _check_data_format(self, data):
        """Raise error if data has incorrect format."""
        # Check if data has any NaNs.
        if np.isnan([np.isnan(x).any() for x in data]).any():
            raise ValueError('data should not contain NaNs.')

        # Check if data is long enough for forecasting horizon.
        if np.array([len(x) <= self.horizon for x in data]).any():
            raise ValueError('Time series must be longer than horizon.')

    def _check_is_fitted(self):
        """Raise error if model has not been fitted to data."""
        if not self._is_fitted:
            raise ValueError('The model has not been fitted.')

    @property
    def horizon(self):
        """Return the horizon."""
        return self._horizon

    @horizon.setter
    def horizon(self, horizon):
        """Instantiate the horizon."""
        self._horizon = int(horizon)

    @property
    def lag(self):
        """Return the lag."""
        return self._lag

    @lag.setter
    def lag(self, lag):
        """Instantiate the lag."""
        self._lag = int(lag)

    @property
    def batch_size(self):
        """Return the batch_size."""
        return self._batch_size

    @batch_size.setter
    def batch_size(self, batch_size):
        """Instantiate the batch_size."""
        self._batch_size = int(batch_size)

    @property
    def epochs(self):
        """Return the epochs."""
        return self._epochs

    @epochs.setter
    def epochs(self, epochs):
        """Instantiate the epochs."""
        self._epochs = int(epochs)

    @property
    def optimizer(self):
        """Return the optimizer name."""
        return self._optimizer.__class__.__name__

    @optimizer.setter
    def optimizer(self, optimizer):
        """Instantiate the optimizer."""
        optimizer_class = getattr(keras.optimizers, optimizer)
        self._optimizer = optimizer_class()

    def set_optimizer_args(self, params):
        """Set optimizer attributes."""
        optimizer_class = self._optimizer.__class__
        optimizer_args = getargspec(optimizer_class)[0]
        for key, value in params.items():
            if key in optimizer_args:
                setattr(self._optimizer, key, value)


class TemporalCrossValidator():
    """Temporal cross-validator class.

    This class performs temporal (causal) cross-validation similar to the
    approach in  https://robjhyndman.com/papers/cv-wp.pdf.

    :param forecaster: Forecaster.
    :type forecaster: A forecaster class
    :param data: Data set to used for cross-validation.
    :type data: numpy array
    :param train_frac: Fraction of data to be used for training per fold.
    :type train_frac: float
    :param n_folds: Number of temporal folds.
    :type n_folds: int
    :param loss: The kind of loss used for evaluating the forecaster on folds.
    :type loss: string

    """

    def __init__(self,
                 forecaster: Forecaster,
                 train_frac=0.5,
                 n_folds=5,
                 loss='mse'):
        """Initialize properties."""
        self.forecaster = forecaster
        self.train_frac = train_frac
        self.n_folds = n_folds
        self.loss = loss

    def evaluate(self, data, verbose=True):
        """Evaluate forecaster with forecaster parameters params.

        :param params: Dictionary that contains parameters for forecaster.
        :type params: dict

        """

        # Instantiate the appropriate loss metric and get the folds for
        # evaluating the forecaster. We want to use a generator here to save
        # some space.
        lag = self.forecaster.lag
        folds = self._generate_folds(data, lag)

        train_losses, test_losses = [], []
        for i, (data_train, data_test) in enumerate(folds):
            # Quietly fit the forecaster
            forecaster = self.forecaster
            t0 = time.time()
            forecaster.fit(data_train, verbose=0)
            duration = time.time() - t0

            # Calculate forecaster performance
            train_predictions = forecaster.predict(data_train)['mean']
            test_predictions = forecaster.predict(data_test)['mean']

            train_actuals = data_train[lag:]
            test_actuals = data_test[lag:]

            # Make sure the loss function knows about the multi-step
            # forecasting procedure.
            loss = getattr(metrics, self.loss)
            if forecaster.horizon > 1:
                loss = metrics.adjust_for_horizon(loss)

            train_loss = round(loss(train_predictions, train_actuals), 2)
            test_loss = round(loss(test_predictions, test_actuals), 2)

            train_losses.append(train_loss)
            test_losses.append(test_loss)

            # Report progress if requested
            if verbose:
                print(
                    'Fold {}: Train {}:{}, Test {}:{}'.format(
                        i,
                        self.loss,
                        train_loss,
                        self.loss,
                        test_loss
                    )
                )

        # We only need some loss statistics. We use the name 'loss' in this
        # dictionary to denote the main quantity of interest, because
        # hyperopt expect a dictionary with a 'loss' key.
        scores = {
            'train_loss': np.mean(train_losses),
            'train_loss_std': np.std(train_losses),
            'train_loss_min': np.min(train_losses),
            'train_loss_max': np.max(train_losses),
            'loss': np.mean(test_losses),
            'loss_std': np.std(test_losses),
            'loss_min': np.min(test_losses),
            'loss_max': np.max(test_losses),
            'training_time': duration
        }

        return scores

    def _generate_folds(self, data, lag):
        """Yield a the data folds."""
        n_steps = data.shape[1]
        train_length = int(n_steps * self.train_frac)
        fold_length = (n_steps - train_length) // self.n_folds

        # Loopp over number of folds to generate folds for cross-validation
        # but make sure that the train and test part of the time series
        # dataset overlap appropriately to account for the lag window.
        for i in range(self.n_folds):
            a = i * fold_length
            b = (i + 1) * fold_length
            lb = lag
            data_train = data[:, a:train_length + a, :]
            data_test = data[:, train_length + a - lb:train_length + b, :]

            yield (data_train, data_test)<|MERGE_RESOLUTION|>--- conflicted
+++ resolved
@@ -96,20 +96,11 @@
         # target variables, dynamic, and static covariates.
         self.targets = targets
 
-<<<<<<< HEAD
-        # When data format has been succesfully checked normalize it.
-        if normalize:
-            data_normalized = self._normalize(data)
-        else:
-            data_normalized = data
-        data_normalized = self._convert_to_float32(data_normalized)
-=======
         # Check if data doesn't contains NaNs and such
         self._check_data_format(data)
 
         # Make sure the floats have the correct format
         data_train = self._convert_to_float32(data)
->>>>>>> a5e69b50
 
         # The model expects input-output data pairs, so we create them from
         # the time series arrary by windowing. Xs are 3D tensors
@@ -192,18 +183,6 @@
             data_pred.append(time_series[-self.lag:, :])
         data_pred = np.array(data_pred)
 
-<<<<<<< HEAD
-        self._check_is_fitted()
-        self._check_data_format(data)
-
-        # Bring input into correct format for model train and prediction
-        if _is_normalized:
-            data_normalized = self._normalize(data_pred, locked=True)
-        else:
-            data_normalized = data
-        data_normalized = self._convert_to_float32(data_normalized)
-        X = self._sequentialize(data_normalized)[0]  # Only get inputs
-=======
         # Make sure the floats have the correct format
         data_pred = self._convert_to_float32(data_pred)
 
@@ -215,7 +194,6 @@
 
         # Standardize the data before feeding it into the model
         X, y = self._normalize(X, y, locked=True)
->>>>>>> a5e69b50
 
         # If uncertainty is False, only do one sample prediction
         if not self.dropout_rate:
@@ -229,16 +207,8 @@
         raw_predictions = self._model.predict(X, self.batch_size)
         raw_predictions = self._loss.sample(raw_predictions)
 
-<<<<<<< HEAD
-        # Take care of normalization
-        if _is_normalized:
-            predictions = self._unnormalize(raw_predictions)
-        else:
-            predictions = raw_predictions
-=======
         # Take care of means and standard deviations
         predictions = self._unnormalize_targets(raw_predictions)
->>>>>>> a5e69b50
 
         # Calculate staticts on predictions
         predictions = np.array(np.vsplit(predictions, n_samples))
@@ -338,19 +308,11 @@
             self._target_scales = np.std(y, axis=0)
             self._is_normalized = True
 
-<<<<<<< HEAD
-        # Normalize data
-        data_normalized = np.copy(data)
-        for i, time_series in enumerate(data):
-            data_normalized[i] = (
-                time_series - self._data_means) / self._data_scales
-=======
         # Standardize the data
         X_norm = np.copy(X)
         y_norm = np.copy(y)
         X_norm = (X_norm - self._features_means) / self._features_scales
         y_norm = (y_norm - self._target_means) / self._target_scales
->>>>>>> a5e69b50
 
         return X_norm, y_norm
 
